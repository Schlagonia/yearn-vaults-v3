# @version 0.3.7

"""
@title Yearn V3 Vault
@license GNU AGPLv3
@author yearn.finance
<<<<<<< HEAD
@notice
    The Yearn VaultV3 is designed as an unopinionated system to distribute funds of 
    depositors for a specific `asset` into different opportunities (aka Strategies)
    and manage accounting in a robust way. That's all.

    The depositors receive shares of the the vaults token repersentative to their 
    deposit that can then be redeemed or used as yield-bearing tokens.

=======
>>>>>>> 2633fc4b
"""

from vyper.interfaces import ERC20
from vyper.interfaces import ERC20Detailed

# INTERFACES #
interface IStrategy:
    def asset() -> address: view
    def balanceOf(owner: address) -> uint256: view
    def maxDeposit(receiver: address) -> uint256: view
    def maxWithdraw(owner: address) -> uint256: view
    def withdraw(amount: uint256, receiver: address, owner: address) -> uint256: nonpayable
    def deposit(assets: uint256, receiver: address) -> uint256: nonpayable
    def totalAssets() -> (uint256): view
    def convertToAssets(shares: uint256) -> (uint256): view
    def convertToShares(assets: uint256) -> (uint256): view

interface IAccountant:
    def report(strategy: address, gain: uint256, loss: uint256) -> (uint256, uint256): nonpayable

interface IFactory:
    def protocol_fee_config() -> (uint16, address): view

# EVENTS #
# ERC4626 EVENTS
event Deposit:
    sender: indexed(address)
    owner: indexed(address)
    assets: uint256
    shares: uint256

event Withdraw:
    sender: indexed(address)
    receiver: indexed(address)
    owner: indexed(address)
    assets: uint256
    shares: uint256

# ERC20 EVENTS
event Transfer:
    sender: indexed(address)
    receiver: indexed(address)
    value: uint256

event Approval:
    owner: indexed(address)
    spender: indexed(address)
    value: uint256

# STRATEGY EVENTS
event StrategyChanged:
    strategy: indexed(address)
    change_type: indexed(StrategyChangeType)
    
event StrategyReported:
    strategy: indexed(address)
    gain: uint256
    loss: uint256
    current_debt: uint256
    protocol_fees: uint256
    total_fees: uint256
    total_refunds: uint256

# DEBT MANAGEMENT EVENTS
event DebtUpdated:
    strategy: indexed(address)
    current_debt: uint256
    new_debt: uint256

# ROLE UPDATES
event RoleSet:
    account: indexed(address)
    role: indexed(Roles)

event RoleStatusChanged:
    role: indexed(Roles)
    status: indexed(RoleStatusChange)

# STORAGE MANAGEMENT EVENTS
event UpdateRoleManager:
    role_manager: indexed(address)

event UpdateAccountant:
    accountant: indexed(address)

event UpdateDefaultQueue:
    new_default_queue: DynArray[address, MAX_QUEUE]

event UpdatedMaxDebtForStrategy:
    sender: indexed(address)
    strategy: indexed(address)
    new_debt: uint256

event UpdateDepositLimit:
    deposit_limit: uint256

event UpdateMinimumTotalIdle:
    minimum_total_idle: uint256

event UpdateProfitMaxUnlockTime:
    profit_max_unlock_time: uint256

event Shutdown:
    pass

event DebtPurchased:
    strategy: indexed(address)
    amount: uint256

# STRUCTS #
struct StrategyParams:
    activation: uint256
    last_report: uint256
    current_debt: uint256
    max_debt: uint256

# CONSTANTS #
MAX_QUEUE: constant(uint256) = 10
MAX_BPS: constant(uint256) = 10_000
MAX_BPS_EXTENDED: constant(uint256) = 1_000_000_000_000
API_VERSION: constant(String[28]) = "3.0.1-beta"

# ENUMS #
# Each permissioned function has its own Role.
# Roles can be combined in any combination or all kept seperate.
# Follows python Enum patterns so the first Enum == 1 and doubles each time.
enum Roles:
    ADD_STRATEGY_MANAGER # can add strategies to the vault
    REVOKE_STRATEGY_MANAGER # can remove strategies from the vault
    FORCE_REVOKE_MANAGER # can force remove a strategy causing a loss
    ACCOUNTANT_MANAGER # can set the accountant that assesss fees
    QUEUE_MANAGER # can set the default withdrawal queue.
    REPORTING_MANAGER # calls report for strategies
    DEBT_MANAGER # adds and removes debt from strategies
    MAX_DEBT_MANAGER # can set the max debt for a strategy
    DEPOSIT_LIMIT_MANAGER # sets deposit limit for the vault
    MINIMUM_IDLE_MANAGER # sets the minimun total idle the vault should keep
    PROFIT_UNLOCK_MANAGER # sets the profit_max_unlock_time
    DEBT_PURCHASER # can purchase bad debt from the vault
    EMERGENCY_MANAGER # can shutdown vault in an emergency

enum StrategyChangeType:
    ADDED
    REVOKED

enum Rounding:
    ROUND_DOWN
    ROUND_UP

enum RoleStatusChange:
    OPENED
    CLOSED

# IMMUTABLE #
ASSET: immutable(ERC20)
DECIMALS: immutable(uint256)
FACTORY: public(immutable(address))

# STORAGE #
# HashMap that records all the strategies that are allowed to receive assets from the vault.
strategies: public(HashMap[address, StrategyParams])
# The current default withdrawal queue.
default_queue: public(DynArray[address, MAX_QUEUE])

# ERC20 - amount of shares per account
balance_of: HashMap[address, uint256]
# ERC20 - owner -> (spender -> amount)
allowance: public(HashMap[address, HashMap[address, uint256]])
# Total amount of shares that are currently minted
# To get the ERC20 compliant version user totalSupply().
total_supply: public(uint256)

# Total amount of assets that has been deposited in strategies
total_debt: uint256
# Current assets held in the vault contract. Replacing balanceOf(this) to avoid price_per_share manipulation
total_idle: uint256
# Minimum amount of assets that should be kept in the vault contract to allow for fast, cheap redeems
minimum_total_idle: public(uint256)
# Maximum amount of tokens that the vault can accept. If totalAssets > deposit_limit, deposits will revert
deposit_limit: public(uint256)
# Contract that charges fees and can give refunds
accountant: public(address)
# HashMap mapping addresses to their roles
roles: public(HashMap[address, Roles])
# HashMap mapping roles to their permissioned state. If false, the role is not open to the public
open_roles: public(HashMap[Roles, bool])
# Address that can add and remove addresses to roles 
role_manager: public(address)
# Temporary variable to store the address of the next role_manager until the role is accepted
future_role_manager: public(address)
# State of the vault - if set to true, only withdrawals will be available. It can't be reverted
shutdown: public(bool)

# ERC20 - name of the token
name: public(String[64])
# ERC20 - symbol of the token
symbol: public(String[32])

# The amount of time profits will unlock over
profit_max_unlock_time: uint256
# The timestamp of when the current unlocking period ends
full_profit_unlock_date: uint256
# The per second rate at which profit will unlcok
profit_unlocking_rate: uint256
# Last timestamp of the most recent _report() call
last_profit_update: uint256

# `nonces` track `permit` approvals with signature.
nonces: public(HashMap[address, uint256])
DOMAIN_TYPE_HASH: constant(bytes32) = keccak256('EIP712Domain(string name,string version,uint256 chainId,address verifyingContract)')
PERMIT_TYPE_HASH: constant(bytes32) = keccak256("Permit(address owner,address spender,uint256 value,uint256 nonce,uint256 deadline)")

# Constructor
@external
def __init__(
    asset: ERC20, 
    name: String[64], 
    symbol: String[32], 
    role_manager: address, 
    profit_max_unlock_time: uint256
):
    """
    @notice
        The constructor for the vault. Sets the asset, name, symbol, and role manager.
    @param asset
        The address of the asset that the vault will accept.
    @param name
        The name of the vault token.
    @param symbol
        The symbol of the vault token.
    @param role_manager 
        The address that can add and remove roles to addresses
    @param profit_max_unlock_time
        The amount of time that the profit will be locked for
    """
    ASSET = asset
    DECIMALS = convert(ERC20Detailed(asset.address).decimals(), uint256)
    assert DECIMALS < 256 # dev: see VVE-2020-0001
    
    FACTORY = msg.sender

    # Must be > 0 so we can unlock shares
    assert profit_max_unlock_time > 0 # dev: profit unlock time too low
    # Must be less than one year for report cycles
    assert profit_max_unlock_time <= 31_556_952 # dev: profit unlock time too long
    self.profit_max_unlock_time = profit_max_unlock_time

    self.name = name
    self.symbol = symbol
    self.role_manager = role_manager
    self.shutdown = False

## SHARE MANAGEMENT ##
## ERC20 ##
@internal
def _spend_allowance(owner: address, spender: address, amount: uint256):
    # Unlimited approval does nothing (saves an SSTORE)
    current_allowance: uint256 = self.allowance[owner][spender]
    if (current_allowance < max_value(uint256)):
        assert current_allowance >= amount, "insufficient allowance"
        self._approve(owner, spender, current_allowance - amount)

@internal
def _transfer(sender: address, receiver: address, amount: uint256):
    assert self.balance_of[sender] >= amount, "insufficient funds"
    self.balance_of[sender] -= amount
    self.balance_of[receiver] += amount
    log Transfer(sender, receiver, amount)

@internal
def _transfer_from(sender: address, receiver: address, amount: uint256) -> bool:
    self._spend_allowance(sender, msg.sender, amount)
    self._transfer(sender, receiver, amount)
    return True

@internal
def _approve(owner: address, spender: address, amount: uint256) -> bool:
    self.allowance[owner][spender] = amount
    log Approval(owner, spender, amount)
    return True

@internal
def _increase_allowance(owner: address, spender: address, amount: uint256) -> bool:
    self.allowance[owner][spender] += amount
    log Approval(owner, spender, self.allowance[owner][spender])
    return True

@internal
def _decrease_allowance(owner: address, spender: address, amount: uint256) -> bool:
    self.allowance[owner][spender] -= amount
    log Approval(owner, spender, self.allowance[owner][spender])
    return True

@internal
def _permit(
    owner: address, 
    spender: address, 
    amount: uint256, 
    deadline: uint256, 
    v: uint8, 
    r: bytes32, 
    s: bytes32
) -> bool:
    assert owner != empty(address), "invalid owner"
    assert deadline >= block.timestamp, "permit expired"
    nonce: uint256 = self.nonces[owner]
    digest: bytes32 = keccak256(
        concat(
            b'\x19\x01',
            self.domain_separator(),
            keccak256(
                concat(
                    PERMIT_TYPE_HASH,
                    convert(owner, bytes32),
                    convert(spender, bytes32),
                    convert(amount, bytes32),
                    convert(nonce, bytes32),
                    convert(deadline, bytes32),
                )
            )
        )
    )
    assert ecrecover(
        digest, convert(v, uint256), convert(r, uint256), convert(s, uint256)
    ) == owner, "invalid signature"

    self.allowance[owner][spender] = amount
    self.nonces[owner] = nonce + 1
    log Approval(owner, spender, amount)
    return True

@internal
def _burn_shares(shares: uint256, owner: address):
    self.balance_of[owner] -= shares
    self.total_supply -= shares
    log Transfer(owner, empty(address), shares)

@view
@internal
def _unlocked_shares() -> uint256:
    """
    To avoid sudden price_per_share spikes, profit must be processed through 
    an unlocking period. The mechanism involves shares to be minted to the 
    vault which are unlocked gradually over time. Shares that have been locked
    are gradually unlocked over profit_max_unlock_time seconds
    """
    _full_profit_unlock_date: uint256 = self.full_profit_unlock_date
    unlocked_shares: uint256 = 0
    if _full_profit_unlock_date > block.timestamp:
        # If we have not fully unlocked, we need to caluclat how much has been.
        unlocked_shares = self.profit_unlocking_rate * (block.timestamp - self.last_profit_update) / MAX_BPS_EXTENDED
    elif _full_profit_unlock_date != 0:
        # All shares have been unlocked
        unlocked_shares = self.balance_of[self]

    return unlocked_shares


@view
@internal
def _total_supply() -> uint256:
    return self.total_supply - self._unlocked_shares()

@internal
def _burn_unlocked_shares():
    """
    Burns shares that have been unlocked since last update. 
    In case the full unlocking period has passed, it stops the unlocking
    """
    # Get the amount of shares that have unlocked
    unlocked_shares: uint256 = self._unlocked_shares()

    # IF 0 theres nothing to do.
    if unlocked_shares == 0:
        return

    # Only do an SSTORE if necessary
    if self.full_profit_unlock_date > block.timestamp:
        self.last_profit_update = block.timestamp

    # Burn the shares unlocked.
    self._burn_shares(unlocked_shares, self)

@view
@internal
def _total_assets() -> uint256:
    """
    Total amount of assets that are in the vault and in the strategies. 
    """
    return self.total_idle + self.total_debt

@view
@internal
def _convert_to_assets(shares: uint256, rounding: Rounding) -> uint256:
    """ 
    assets = shares * (total_assets / total_supply) --- (== price_per_share * shares)
    """
    total_supply: uint256 = self._total_supply()
    # if total_supply is 0, price_per_share is 1
    if total_supply == 0: 
        return shares

    numerator: uint256 = shares * self._total_assets()
    amount: uint256 = numerator / total_supply
    if rounding == Rounding.ROUND_UP and numerator % total_supply != 0:
        amount += 1

    return amount

@view
@internal
def _convert_to_shares(assets: uint256, rounding: Rounding) -> uint256:
    """
    shares = amount * (total_supply / total_assets) --- (== amount / price_per_share)
    """
    total_supply: uint256 = self._total_supply()
    total_assets: uint256 = self._total_assets()

    if total_assets == 0:
        # if total_assets and total_supply is 0, price_per_share is 1
        if total_supply == 0:
            return assets
        else:
            # Else if total_supply > 0 price_per_share is 0
            return 0

    numerator: uint256 = assets * total_supply
    shares: uint256 = numerator / total_assets
    if rounding == Rounding.ROUND_UP and numerator % total_assets != 0:
        shares += 1

    return shares


@internal
def _erc20_safe_approve(token: address, spender: address, amount: uint256):
    # Used only to send tokens that are not the type managed by this Vault.
    # HACK: Used to handle non-compliant tokens like USDT
    response: Bytes[32] = raw_call(
        token,
        concat(
            method_id("approve(address,uint256)"),
            convert(spender, bytes32),
            convert(amount, bytes32),
        ),
        max_outsize=32,
    )
    if len(response) > 0:
        assert convert(response, bool), "Transfer failed!"


@internal
def _erc20_safe_transfer_from(token: address, sender: address, receiver: address, amount: uint256):
    # Used only to send tokens that are not the type managed by this Vault.
    # HACK: Used to handle non-compliant tokens like USDT
    response: Bytes[32] = raw_call(
        token,
        concat(
            method_id("transferFrom(address,address,uint256)"),
            convert(sender, bytes32),
            convert(receiver, bytes32),
            convert(amount, bytes32),
        ),
        max_outsize=32,
    )
    if len(response) > 0:
        assert convert(response, bool), "Transfer failed!"

@internal
def _erc20_safe_transfer(token: address, receiver: address, amount: uint256):
    # Used only to send tokens that are not the type managed by this Vault.
    # HACK: Used to handle non-compliant tokens like USDT
    response: Bytes[32] = raw_call(
        token,
        concat(
            method_id("transfer(address,uint256)"),
            convert(receiver, bytes32),
            convert(amount, bytes32),
        ),
        max_outsize=32,
    )
    if len(response) > 0:
        assert convert(response, bool), "Transfer failed!"

@internal
def _issue_shares(shares: uint256, recipient: address):
    self.balance_of[recipient] += shares
    self.total_supply += shares

    log Transfer(empty(address), recipient, shares)

@internal
def _issue_shares_for_amount(amount: uint256, recipient: address) -> uint256:
    """
    Issues shares that are worth 'amount' in the underlying token (asset)
    WARNING: this takes into account that any new assets have been summed 
    to total_assets (otherwise pps will go down)
    """
    total_supply: uint256 = self._total_supply()
    total_assets: uint256 = self._total_assets()
    new_shares: uint256 = 0
    
    # If no supply PPS = 1.
    if total_supply == 0:
        new_shares = amount
    elif total_assets > amount:
        new_shares = amount * total_supply / (total_assets - amount)
    else:
        # If total_supply > 0 but amount = totalAssets we want to revert because
        # after first deposit, getting here would mean that the rest of the shares
        # would be diluted to a price_per_share of 0. Issuing shares would then mean
        # either the new depositer or the previous depositers will loose money.
        assert total_assets > amount, "amount too high"
  
    # We don't make the function revert
    if new_shares == 0:
       return 0

    self._issue_shares(new_shares, recipient)

    return new_shares

## ERC4626 ##
@view
@internal
def _max_deposit(receiver: address) -> uint256:
    if receiver in [empty(address), self]:
        return 0

    _total_assets: uint256 = self._total_assets()
    _deposit_limit: uint256 = self.deposit_limit
    if (_total_assets >= _deposit_limit):
        return 0

    return _deposit_limit - _total_assets

@view
@internal
def _max_redeem(owner: address) -> uint256:
<<<<<<< HEAD
    if self.queue_manager != empty(address):
        # if a queue_manager is set we assume full redeems are possible
        return self.balance_of[owner]
    else:
        # NOTE: this will return the max amount that is available to redeem 
        # using ERC4626 (which can only withdraw from the vault contract)
        return min(
            self.balance_of[owner], 
            self._convert_to_shares(self.total_idle, Rounding.ROUND_DOWN)
        )
=======
    return self.balance_of[owner]
>>>>>>> 2633fc4b

@view
@internal
def _max_withdraw(owner: address) -> uint256:
<<<<<<< HEAD
    if self.queue_manager != empty(address):
        # if a queue_manager is set we assume full withdraws are possible
        return self._convert_to_assets(self.balance_of[owner], Rounding.ROUND_DOWN)
    else:
        # NOTE: this will return the max amount that is available to withdraw 
        # using ERC4626 (which can only withdraw from the vault contract)
        return min(
            self._convert_to_assets(self.balance_of[owner], Rounding.ROUND_DOWN), 
            self.total_idle
        )
=======
    return self._convert_to_assets(self.balance_of[owner], Rounding.ROUND_DOWN)
>>>>>>> 2633fc4b

@internal
def _deposit(sender: address, recipient: address, assets: uint256) -> uint256:
    assert self.shutdown == False # dev: shutdown
    assert recipient not in [self, empty(address)], "invalid recipient"
    assert self._total_assets() + assets <= self.deposit_limit, "exceed deposit limit"
 
    # Transfer the tokens to the vault first.
    self._erc20_safe_transfer_from(ASSET.address, msg.sender, self, assets)
    # Record the change in total assets.
    self.total_idle += assets
    
    # Issue the corresponding shares for assets.
    shares: uint256 = self._issue_shares_for_amount(assets, recipient)

    assert shares > 0, "cannot mint zero"

    log Deposit(sender, recipient, assets, shares)
    return shares

@view
@internal
def _assess_share_of_unrealised_losses(strategy: address, assets_needed: uint256) -> uint256:
    """
    Returns the share of losses that a user would take if withdrawing from this strategy
    e.g. if the strategy has unrealised losses for 10% of its current debt and the user 
    wants to withdraw 1000 tokens, the losses that he will take are 100 token
    """
    # Minimum of how much debt the debt should be worth.
    strategy_current_debt: uint256 = self.strategies[strategy].current_debt
    # The actual amount that the debt is currently worth.
    vault_shares: uint256 = IStrategy(strategy).balanceOf(self)
    strategy_assets: uint256 = IStrategy(strategy).convertToAssets(vault_shares)
    
    # If no losses, return 0
    if strategy_assets >= strategy_current_debt or strategy_current_debt == 0:
        return 0

    # user will withdraw assets_to_withdraw divided by loss ratio (strategy_assets / strategy_current_debt - 1)
    # but will only receive assets_to_withdraw
    # NOTE: if there are unrealised losses, the user will take his share
    losses_user_share: uint256 = assets_needed - assets_needed * strategy_assets / strategy_current_debt
    return losses_user_share

@internal
<<<<<<< HEAD
def _redeem(
    sender: address, 
    receiver: address, 
    owner: address, 
    shares_to_burn: uint256, 
    strategies: DynArray[address, 10]
) -> uint256:
    """
    This will attempt to free up the full amount of assets equivalant to
    `shares_to_burn` and transfer them to the `receiver`. If the vault does
    not have enough idle funds it will go through any strategies provided by
    either the withdrawer or the queue_manaager to free up enough funds to 
    service the request.

    The vault will attempt to account for any unrealized losses taken on from
    strategies since their respective last reports.

    Any losses realized during the withdraw from a strategy will be passed on
    to the user that is redeeming their vault shares.
    """
=======
def _redeem(sender: address, receiver: address, owner: address, shares_to_burn: uint256, strategies: DynArray[address, MAX_QUEUE]) -> uint256:
>>>>>>> 2633fc4b
    shares: uint256 = shares_to_burn
    shares_balance: uint256 = self.balance_of[owner]

    assert shares > 0, "no shares to redeem"
    assert shares_balance >= shares, "insufficient shares to redeem"
    
    if sender != owner:
        self._spend_allowance(owner, sender, shares_to_burn)

    # The amount of the underlying token to withdraw.
    requested_assets: uint256 = self._convert_to_assets(shares, Rounding.ROUND_DOWN)

    # load to memory to save gas
    curr_total_idle: uint256 = self.total_idle
    
    # If there are not enough assets in the Vault contract, we try to free 
    # funds from strategies specified in the input,
    if requested_assets > curr_total_idle:

<<<<<<< HEAD
        _strategies: DynArray[address, 10] = strategies
        # If no withdraw queue was specified AND there is a queue_manager
        # set, set the strategies array using the queue_manager.
        if len(_strategies) == 0:
            # Cache since expected behavior is to use it twice.
            queue_manager: address = self.queue_manager
            if queue_manager != empty(address):
                _strategies = IQueueManager(queue_manager).withdraw_queue(self)
=======
        _strategies: DynArray[address, MAX_QUEUE] = strategies

        # If no queue was passed.
        if len(_strategies) == 0:
                # Use the default queue.
                _strategies = self.default_queue
>>>>>>> 2633fc4b

        # load to memory to save gas
        curr_total_debt: uint256 = self.total_debt

        # Withdraw from strategies only what idle doesnt cover.
        # `assets_needed` is the total amount we need to fill the request.
        assets_needed: uint256 = requested_assets - curr_total_idle
        # `assets_to_withdraw` is the amount to request from the current strategy.
        assets_to_withdraw: uint256 = 0

        # To compare against real withdrawals from strategies
        previous_balance: uint256 = ASSET.balanceOf(self)

        for strategy in _strategies:
            assert self.strategies[strategy].activation != 0, "inactive strategy"

            # How much should the strategy have.
            current_debt: uint256 = self.strategies[strategy].current_debt

            # What is the max amount to withdraw from this strategy.
            assets_to_withdraw = min(assets_needed, current_debt)

            # Cache max_withdraw now for use if unrealized loss > 0
            max_withdraw: uint256 = IStrategy(strategy).maxWithdraw(self)

            # CHECK FOR UNREALISED LOSSES
            # If unrealised losses > 0, then the user will take the proportional share 
            # and realize it (required to avoid users withdrawing from lossy strategies).
            # NOTE: strategies need to manage the fact that realising part of the loss can 
            # mean the realisation of 100% of the loss!! (i.e. if for withdrawing 10% of the
            # strategy it needs to unwind the whole position, generated losses might be bigger)
            unrealised_losses_share: uint256 = self._assess_share_of_unrealised_losses(strategy, assets_to_withdraw)
            if unrealised_losses_share > 0:
                # If max withdraw is limiting the amount to pull, we need to adjust the portion of 
                # the unrealized loss the user should take.
                if max_withdraw < assets_to_withdraw - unrealised_losses_share:
                    # How much would we want to withdraw
                    wanted: uint256 = assets_to_withdraw - unrealised_losses_share
                    # Get the proportion of unrealised comparing what we want vs. what we can get
                    unrealised_losses_share = unrealised_losses_share * max_withdraw / wanted
                    # Adjust assets_to_withdraw so all future calcultations work correctly
                    assets_to_withdraw = max_withdraw + unrealised_losses_share
                
                # User now "needs" less assets to be unlocked (as he took some as losses)
                assets_to_withdraw -= unrealised_losses_share
                requested_assets -= unrealised_losses_share
                # NOTE: done here instead of waiting for regular update of these values 
                # because it's a rare case (so we can save minor amounts of gas)
                assets_needed -= unrealised_losses_share
                curr_total_debt -= unrealised_losses_share

                # If max withdraw is 0 and unrealised loss is still > 0 then the strategy likely
                # realized a 100% loss and we will need to realize that loss before moving on.
                if max_withdraw == 0 and unrealised_losses_share > 0:
                    # Adjust the strategy debt accordingly.
                    new_debt: uint256 = current_debt - unrealised_losses_share
        
                    # Update strategies storage
                    self.strategies[strategy].current_debt = new_debt
                    # Log the debt update
                    log DebtUpdated(strategy, current_debt, new_debt)

            # Adjust based on the max withdraw of the strategy.
            assets_to_withdraw = min(assets_to_withdraw, max_withdraw)

            # Can't withdraw 0.
            if assets_to_withdraw == 0:
                continue
            
            # WITHDRAW FROM STRATEGY
            IStrategy(strategy).withdraw(assets_to_withdraw, self, self)
            post_balance: uint256 = ASSET.balanceOf(self)
            
            loss: uint256 = 0
            # If we have not received what we expected, we consider the difference a loss.
            if(previous_balance + assets_to_withdraw > post_balance):
                loss = previous_balance + assets_to_withdraw - post_balance

            # NOTE: strategy's debt decreases by the full amount but the total idle increases 
            # by the actual amount only (as the difference is considered lost).
            curr_total_idle += (assets_to_withdraw - loss)
            requested_assets -= loss
            curr_total_debt -= assets_to_withdraw

            # Vault will reduce debt because the unrealised loss has been taken by user
            new_debt: uint256 = current_debt - (assets_to_withdraw + unrealised_losses_share)
        
            # Update strategies storage
            self.strategies[strategy].current_debt = new_debt
            # Log the debt update
            log DebtUpdated(strategy, current_debt, new_debt)

            # Break if we have enough total idle to serve initial request.
            if requested_assets <= curr_total_idle:
                break

            # We update the previous_balance variable here to save gas in next iteration.
            previous_balance = post_balance

            # Reduce what we still need.
            assets_needed -= assets_to_withdraw

        # If we exhaust the queue and still have insufficient total idle, revert.
        assert curr_total_idle >= requested_assets, "insufficient assets in vault"
        # Commit memory to storage.
        self.total_debt = curr_total_debt

    # First burn the corresponding shares from the redeemer.
    self._burn_shares(shares, owner)
    # Commit memory to storage.
    self.total_idle = curr_total_idle - requested_assets
    # Transfer the requested amount to the receiver.
    self._erc20_safe_transfer(ASSET.address, receiver, requested_assets)

    log Withdraw(sender, receiver, owner, requested_assets, shares)
    return requested_assets

## STRATEGY MANAGEMENT ##
@internal
def _add_strategy(new_strategy: address):
    assert new_strategy not in [self, empty(address)], "strategy cannot be zero address"
    assert IStrategy(new_strategy).asset() == ASSET.address, "invalid asset"
    assert self.strategies[new_strategy].activation == 0, "strategy already active"

    # Add the new strategy to the mapping.
    self.strategies[new_strategy] = StrategyParams({
        activation: block.timestamp,
        last_report: block.timestamp,
        current_debt: 0,
        max_debt: 0
    })

<<<<<<< HEAD
    # We cache queue_manager since expected behavior is it being set.
    queue_manager: address = self.queue_manager
    if queue_manager != empty(address):        
        # Tell the queue_manager we have a new strategy.
        IQueueManager(queue_manager).new_strategy(new_strategy)

=======
    # If the default queue has space, add the strategy.
    if len(self.default_queue) < MAX_QUEUE:
        self.default_queue.append(new_strategy)        
        
>>>>>>> 2633fc4b
    log StrategyChanged(new_strategy, StrategyChangeType.ADDED)

@internal
def _revoke_strategy(strategy: address, force: bool=False):
    assert self.strategies[strategy].activation != 0, "strategy not active"

    # If force revoking a strategy, it will cause a loss.
    loss: uint256 = 0
    
    if self.strategies[strategy].current_debt != 0:
        assert force, "strategy has debt"
        # Vault realizes the full loss of outstanding debt.
        loss = self.strategies[strategy].current_debt
        # Adjust total vault debt.
        self.total_debt -= loss

        log StrategyReported(strategy, 0, loss, 0, 0, 0, 0)

    # Set strategy params all back to 0 (WARNING: it can be readded).
    self.strategies[strategy] = StrategyParams({
      activation: 0,
      last_report: 0,
      current_debt: 0,
      max_debt: 0
    })

<<<<<<< HEAD
    # We cache queue_manager since expected behavior is it being set.
    queue_manager: address = self.queue_manager
    if queue_manager != empty(address):
        # Tell the queue_manager we removed a strategy.
        IQueueManager(queue_manager).remove_strategy(strategy)
=======
    # Remove strategy if it is in the default queue.
    new_queue: DynArray[address, MAX_QUEUE] = []
    for _strategy in self.default_queue:
        if _strategy == strategy:
            continue
        
        new_queue.append(_strategy)
        
    # Set the default queue to our updated queue
    self.default_queue = new_queue
>>>>>>> 2633fc4b

    log StrategyChanged(strategy, StrategyChangeType.REVOKED)

# DEBT MANAGEMENT #
@internal
def _update_debt(strategy: address, target_debt: uint256) -> uint256:
    """
    The vault will rebalance the debt vs target debt. Target debt must be
    smaller or equal to strategy's max_debt. This function will compare the 
    current debt with the target debt and will take funds or deposit new 
    funds to the strategy. 

    The strategy can require a maximum amount of funds that it wants to receive
    to invest. The strategy can also reject freeing funds if they are locked.
    """
    # How much we want the strategy to have.
    new_debt: uint256 = target_debt
    # How much the strategy currently has.
    current_debt: uint256 = self.strategies[strategy].current_debt

    # If the vault is shutdown we can only pull funds.
    if self.shutdown:
        new_debt = 0

    assert new_debt != current_debt, "new debt equals current debt"

    if current_debt > new_debt:
        # Reduce debt.
        assets_to_withdraw: uint256 = current_debt - new_debt

        # Ensure we always have minimum_total_idle when updating debt.
        minimum_total_idle: uint256 = self.minimum_total_idle
        total_idle: uint256 = self.total_idle
        
        # Respect minimum total idle in vault
        if total_idle + assets_to_withdraw < minimum_total_idle:
            assets_to_withdraw = minimum_total_idle - total_idle
            # Cant withdraw more than the strategy has.
            if assets_to_withdraw > current_debt:
                assets_to_withdraw = current_debt

        # Check how much we are able to withdraw.
        withdrawable: uint256 = IStrategy(strategy).maxWithdraw(self)
        assert withdrawable != 0, "nothing to withdraw"

        # If insufficient withdrawable, withdraw what we can.
        if withdrawable < assets_to_withdraw:
            assets_to_withdraw = withdrawable

        # If there are unrealised losses we don't let the vault reduce its debt until there is a new report
        unrealised_losses_share: uint256 = self._assess_share_of_unrealised_losses(strategy, assets_to_withdraw)
        assert unrealised_losses_share == 0, "strategy has unrealised losses"
        
        # Always check the actual amount withdrawn.
        pre_balance: uint256 = ASSET.balanceOf(self)
        IStrategy(strategy).withdraw(assets_to_withdraw, self, self)
        post_balance: uint256 = ASSET.balanceOf(self)
        
        # making sure we are changing according to the real result no matter what. 
        # This will spend more gas but makes it more robust. Also prevents issues
        # from a faulty strategy that either under or over delievers 'assets_to_withdraw'
        assets_to_withdraw = min(post_balance - pre_balance, current_debt)

        # Update storage.
        self.total_idle += assets_to_withdraw
        self.total_debt -= assets_to_withdraw
  
        new_debt = current_debt - assets_to_withdraw
    else: 
        # We are increasing the strategies debt

        # Revert if target_debt cannot be achieved due to configured max_debt for given strategy
        assert new_debt <= self.strategies[strategy].max_debt, "target debt higher than max debt"

        # Vault is increasing debt with the strategy by sending more funds.
        max_deposit: uint256 = IStrategy(strategy).maxDeposit(self)
        assert max_deposit != 0, "nothing to deposit"

        # Deposit the difference between desired and current.
        assets_to_deposit: uint256 = new_debt - current_debt
        if assets_to_deposit > max_deposit:
            # Deposit as much as possible.
            assets_to_deposit = max_deposit
        
        # Ensure we always have minimum_total_idle when updating debt.
        minimum_total_idle: uint256 = self.minimum_total_idle
        total_idle: uint256 = self.total_idle

        assert total_idle > minimum_total_idle, "no funds to deposit"
        available_idle: uint256 = total_idle - minimum_total_idle

        # If insufficient funds to deposit, transfer only what is free.
        if assets_to_deposit > available_idle:
            assets_to_deposit = available_idle

        # Can't Deposit 0.
        if assets_to_deposit > 0:
            # Approve the strategy to pull only what we are giving it.
            self._erc20_safe_approve(ASSET.address, strategy, assets_to_deposit)

            # Always update based on actual amounts deposited.
            pre_balance: uint256 = ASSET.balanceOf(self)
            IStrategy(strategy).deposit(assets_to_deposit, self)
            post_balance: uint256 = ASSET.balanceOf(self)

            # Make sure our approval is always back to 0.
            self._erc20_safe_approve(ASSET.address, strategy, 0)

            # Making sure we are changing according to the real result no 
            # matter what. This will spend more gas but makes it more robust.
            assets_to_deposit = pre_balance - post_balance

            # Update storage.
            self.total_idle -= assets_to_deposit
            self.total_debt += assets_to_deposit

        new_debt = current_debt + assets_to_deposit

    # Commit memory to storage.
    self.strategies[strategy].current_debt = new_debt

    log DebtUpdated(strategy, current_debt, new_debt)
    return new_debt

<<<<<<< HEAD
@internal
def _assess_protocol_fees() -> (uint256, address):
    protocol_fees: uint256 = 0
    protocol_fee_recipient: address = empty(address)
    seconds_since_last_report: uint256 = block.timestamp - self.last_report
    # to avoid wasting gas for minimal fees vault will only assess once every PROTOCOL_FEE_ASSESSMENT_PERIOD seconds
    if(seconds_since_last_report >= PROTOCOL_FEE_ASSESSMENT_PERIOD):
        protocol_fee_bps: uint16 = 0
        protocol_fee_last_change: uint32 = 0

        protocol_fee_bps, protocol_fee_last_change, protocol_fee_recipient = IFactory(FACTORY).protocol_fee_config()

        if(protocol_fee_bps > 0):
            # NOTE: charge fees since last report OR last fee change (this will mean less fees are charged after a 
            # change in protocol_fees, but fees should not change frequently).
            seconds_since_last_report = min(seconds_since_last_report, block.timestamp - convert(protocol_fee_last_change, uint256))
            # fees = total_assets * protocol fees bpbs * time elapsed / seconds per year / max bps
            protocol_fees = self._total_assets() * convert(protocol_fee_bps, uint256) * seconds_since_last_report / 31_556_952 / MAX_BPS
            self.last_report = block.timestamp

    return (protocol_fees, protocol_fee_recipient)

=======
>>>>>>> 2633fc4b
## ACCOUNTING MANAGEMENT ##
@internal
def _process_report(strategy: address) -> (uint256, uint256):
    """
    Processing a report means comparing the debt that the strategy has taken 
    with the current amount of funds it is reporting. If the strategy owes 
    less than it currently has, it means it has had a profit, else (assets < debt) 
    it has had a loss.

    Different strategies might choose different reporting strategies: pessimistic, 
    only realised P&L, ... The best way to report depends on the strategy.

    The profit will be distributed following a smooth curve over the vaults 
    profit_max_unlock_time seconds. Losses will be taken immediately, first from the 
    profit buffer (avoiding an impact in pps), then will reduce pps.

    Any applicable fees are charged and distributed during the report as well
    to the specified recipients.
    """
    assert self.strategies[strategy].activation != 0, "inactive strategy"

    # Vault asseses profits using 4626 compliant interface. 
    # NOTE: It is important that a strategies `convertToAssets` implementation
    # cannot be manipulated or else the vaults report incorrect gains/losses.
    strategy_shares: uint256 = IStrategy(strategy).balanceOf(self)
    total_assets: uint256 = IStrategy(strategy).convertToAssets(strategy_shares)
    current_debt: uint256 = self.strategies[strategy].current_debt
    
    # Burn shares that have been unlocked since the last update
    self._burn_unlocked_shares()

    gain: uint256 = 0
    loss: uint256 = 0

    # Compare reported assets vs. the current debt.
    if total_assets > current_debt:
        # We have a gain.
        gain = total_assets - current_debt
    else:
        # We have a loss.
        loss = current_debt - total_assets

<<<<<<< HEAD
    # First get the fees and refunds amounts from the accountant
=======
    # For Accountant fee assessment.
>>>>>>> 2633fc4b
    total_fees: uint256 = 0
    total_refunds: uint256 = 0
    # For Protocol fee assessment.
    protocol_fees: uint256 = 0
    protocol_fee_recipient: address = empty(address)

    accountant: address = self.accountant
    # If accountant is not set, fees and refunds remain unchanged.
    if accountant != empty(address):
        total_fees, total_refunds = IAccountant(accountant).report(strategy, gain, loss)

<<<<<<< HEAD
    # Protocol fee assessment
    protocol_fees: uint256 = 0
    protocol_fee_recipient: address = empty(address)
    protocol_fees, protocol_fee_recipient = self._assess_protocol_fees()

    # Add protocol fees to the total amount to be charged.
    total_fees += protocol_fees
=======
        # Protocol fees will be 0 if accountant fees are 0.
        if total_fees > 0:
            protocol_fee_bps: uint16 = 0
            protocol_fee_bps, protocol_fee_recipient = IFactory(FACTORY).protocol_fee_config()

            if(protocol_fee_bps > 0):
                # Protocol fees are a percent of the fees the accountant is charging.
                protocol_fees = total_fees * convert(protocol_fee_bps, uint256) / MAX_BPS
>>>>>>> 2633fc4b

    # `shares_to_burn` is derived from amounts that would reduce the vaullts PPS.
    # NOTE: this needs to be done before any pps changes
    shares_to_burn: uint256 = 0
    accountant_fees_shares: uint256 = 0
    protocol_fees_shares: uint256 = 0
    # Only need to burn shares if there is a loss or fees.
    if loss + total_fees > 0:
        # The amount of shares we will want to burn to offset losses and fees.
        shares_to_burn += self._convert_to_shares(loss + total_fees, Rounding.ROUND_UP)

        # Vault calculates the amount of shares to mint as fees before changing totalAssets / totalSupply.
        if total_fees > 0:
            # Accountant fees are total fees - protocol fees.
            accountant_fees_shares = self._convert_to_shares(total_fees - protocol_fees, Rounding.ROUND_DOWN)
            if protocol_fees > 0:
              protocol_fees_shares = self._convert_to_shares(protocol_fees, Rounding.ROUND_DOWN)

    # Shares to lock is any amounts that would otherwise increase the vaults PPS.
    newly_locked_shares: uint256 = 0
    if total_refunds > 0:
        # If refunds are non-zero, transfer shares worth of assets.
        total_refunds_shares: uint256 = min(
            self._convert_to_shares(total_refunds, Rounding.ROUND_UP), 
            self.balance_of[accountant]
        )

        # Shares received as a refund are locked to avoid sudden pps change (like profits)
        self._transfer(accountant, self, total_refunds_shares)
        newly_locked_shares += total_refunds_shares

    # Record any reported gains.
    if gain > 0:
        # NOTE: this will increase total_assets
        self.strategies[strategy].current_debt += gain
        self.total_debt += gain

        # Vault will issue shares worth the profit to itself to lock avoid instant pps change.
        newly_locked_shares += self._issue_shares_for_amount(gain, self)

    # Strategy is reporting a loss
    if loss > 0:
        self.strategies[strategy].current_debt -= loss
        self.total_debt -= loss

    # NOTE: should be precise (no new unlocked shares due to above's burn of shares)
    # newly_locked_shares have already been minted / transfered to the vault, so they need to be substracted
    # no risk of underflow because they have just been minted.
    previously_locked_shares: uint256 = self.balance_of[self] - newly_locked_shares

    # Now that pps has updated, we can burn the shares we intended to burn as a result of losses/fees.
    # NOTE: If a value reduction (losses / fees) has occured, prioritize burning locked profit to avoid
    # negative impact on price per share. Price per share is reduced only if losses exceed locked value.
    if shares_to_burn > 0:
        # Cant burn more than the vault owns.
        shares_to_burn = min(shares_to_burn, previously_locked_shares + newly_locked_shares)
        self._burn_shares(shares_to_burn, self)

        # We burn first the newly locked shares, then the previously locked shares.
        shares_not_to_lock: uint256 = min(shares_to_burn, newly_locked_shares)
        # Reduce the amounts to lock by how much we burned
        newly_locked_shares -= shares_not_to_lock
        previously_locked_shares -= (shares_to_burn - shares_not_to_lock)

    # Issue shares for fees that were calculated above i applicable.
    if accountant_fees_shares > 0:
        self._issue_shares(accountant_fees_shares, accountant)

    if protocol_fees_shares > 0:
        self._issue_shares(protocol_fees_shares, protocol_fee_recipient)

    # Update unlocking rate and time to fully unlocked.
    total_locked_shares: uint256 = previously_locked_shares + newly_locked_shares
    if total_locked_shares > 0:
        _profit_max_unlock_time: uint256 = self.profit_max_unlock_time

        # Calculate how long until the full amount of shares is unlocked from the last report.
        remaining_time: uint256 = 0
        _full_profit_unlock_date: uint256 = self.full_profit_unlock_date
        if _full_profit_unlock_date > block.timestamp: 
            remaining_time = _full_profit_unlock_date - block.timestamp

        # new_profit_locking_period is a weighted average between the remaining time of 
        # the previously locked shares and the profit_max_unlock_time
        new_profit_locking_period: uint256 = (
            previously_locked_shares * remaining_time + newly_locked_shares * _profit_max_unlock_time
            ) / total_locked_shares
        
        # Update storage with the calculated amounts.
        self.profit_unlocking_rate = total_locked_shares * MAX_BPS_EXTENDED / new_profit_locking_period
        self.full_profit_unlock_date = block.timestamp + new_profit_locking_period
        self.last_profit_update = block.timestamp

    else:
        # NOTE: only setting this to 0 will turn in the desired effect, no need 
        # to update last_profit_update or full_profit_unlock_date
        self.profit_unlocking_rate = 0

    # Record the report of profit timestamp.
    self.strategies[strategy].last_report = block.timestamp

    # We have to recalculate the fees paid for cases with an overall loss.
    log StrategyReported(
        strategy,
        gain,
        loss,
        self.strategies[strategy].current_debt,
        self._convert_to_assets(protocol_fees_shares, Rounding.ROUND_DOWN),
        self._convert_to_assets(protocol_fees_shares + accountant_fees_shares, Rounding.ROUND_DOWN),
        total_refunds
    )

    return (gain, loss)

# SETTERS #
@external
def set_accountant(new_accountant: address):
    """
    @notice Set the new accountant address.
    @param new_accountant The new accountant address.
    """
    self._enforce_role(msg.sender, Roles.ACCOUNTANT_MANAGER)
    self.accountant = new_accountant

    log UpdateAccountant(new_accountant)

@external
def set_default_queue(new_default_queue: DynArray[address, MAX_QUEUE]):
    """
    @notice Set the new default queue array.
    @dev Will check each strategy to make sure it is active.
    @param new_default_queue The new default queue array.
    """
    self._enforce_role(msg.sender, Roles.QUEUE_MANAGER)
<<<<<<< HEAD
    self.queue_manager = new_queue_manager

    log UpdateQueueManager(new_queue_manager)
=======

    # Make sure every strategy in the new queue is active.
    for strategy in new_default_queue:
        assert self.strategies[strategy].activation != 0, "!inactive"

    # Save the new queue.
    self.default_queue = new_default_queue

    log UpdateDefaultQueue(new_default_queue)
>>>>>>> 2633fc4b

@external
def set_deposit_limit(deposit_limit: uint256):
    """
    @notice Set the new deposit limit.
    @dev Can not be changed if shutdown.
    @param deposit_limit The new deposit limit.
    """
    assert self.shutdown == False # Dev: shutdown
    self._enforce_role(msg.sender, Roles.DEPOSIT_LIMIT_MANAGER)
    self.deposit_limit = deposit_limit

    log UpdateDepositLimit(deposit_limit)

@external
def set_minimum_total_idle(minimum_total_idle: uint256):
    """
    @notice Set the new minimum total idle.
    @param minimum_total_idle The new minimum total idle.
    """
    self._enforce_role(msg.sender, Roles.MINIMUM_IDLE_MANAGER)
    self.minimum_total_idle = minimum_total_idle

    log UpdateMinimumTotalIdle(minimum_total_idle)

@external
def set_profit_max_unlock_time(new_profit_max_unlock_time: uint256):
    """
    @notice Set the new profit max unlock time.
    @dev The time is denominated in seconds and must be more than 0
        and less than 1 year. We don't need to update locking period
        since the current period will use the old rate and on the next
        report it will be reset with the new unlocking time.
    @param new_profit_max_unlock_time The new profit max unlock time.
    """
    self._enforce_role(msg.sender, Roles.PROFIT_UNLOCK_MANAGER)
    
    # Must be > 0 so we can unlock shares
    assert new_profit_max_unlock_time > 0, "profit unlock time too low"
    # Must be less than one year for report cycles
    assert new_profit_max_unlock_time <= 31_556_952, "profit unlock time too long"

    self.profit_max_unlock_time = new_profit_max_unlock_time

    log UpdateProfitMaxUnlockTime(new_profit_max_unlock_time)

# ROLE MANAGEMENT #
@internal
def _enforce_role(account: address, role: Roles):
    # Make sure the sender either holds the role or it has been opened.
    assert role in self.roles[account] or self.open_roles[role], "not allowed"

@external
def set_role(account: address, role: Roles):
    """
    @notice Set the role of an account.
    @param account The account to set the role for.
    @param role The role to set.
    """
    assert msg.sender == self.role_manager
    self.roles[account] = role

    log RoleSet(account, role)

@external
def set_open_role(role: Roles):
    """
    @notice Set a role to be open.
    @param role The role to set.
    """
    assert msg.sender == self.role_manager
    self.open_roles[role] = True

    log RoleStatusChanged(role, RoleStatusChange.OPENED)

@external
def close_open_role(role: Roles):
    """
    @notice Close a opened role.
    @param role The role to close.
    """
    assert msg.sender == self.role_manager
    self.open_roles[role] = False

    log RoleStatusChanged(role, RoleStatusChange.CLOSED)
    
@external
def transfer_role_manager(role_manager: address):
    """
    @notice Step 1 of 2 in order to transfer the 
        role manager to a new address. This will set
        the future_role_manager. Which will then need
        to be accepted by the new manager.
    @param role_manager The new role manager address.
    """
    assert msg.sender == self.role_manager
    self.future_role_manager = role_manager

@external
def accept_role_manager():
    """
    @notice Accept the role manager transfer.
    """
    assert msg.sender == self.future_role_manager
    self.role_manager = msg.sender
    self.future_role_manager = empty(address)

    log UpdateRoleManager(msg.sender)

# VAULT STATUS VIEWS
@view
@external
def unlocked_shares() -> uint256:
    """
    @notice Get the amount of shares that have been unlocked.
    @return The amount of shares that are have been unlocked.
    """
    return self._unlocked_shares()

@view
@external
def pricePerShare() -> uint256:
    """
    @notice Get the price per share of the vault.
    @dev This value offers limited precision. Integrations that require 
        exact precision should use convertToAssets or convertToShares instead.
    @return The price per share.
    """
    return self._convert_to_assets(10 ** DECIMALS, Rounding.ROUND_DOWN)

@view
@external
def availableDepositLimit() -> uint256:
    """
    @notice Get the available deposit limit.
    @return The available deposit limit.
    """
    if self.deposit_limit > self._total_assets():
        return self.deposit_limit - self._total_assets()
    return 0

@view
@external
def get_default_queue() -> DynArray[address, 10]:
    """
    @notice Get the full default queue currently set.
    @return The current default withdrawal queue.
    """
    return self.default_queue

## REPORTING MANAGEMENT ##
@external
def process_report(strategy: address) -> (uint256, uint256):
    """
    @notice Process the report of a strategy.
    @param strategy The strategy to process the report for.
    @return The gain and loss of the strategy.
    """
    self._enforce_role(msg.sender, Roles.REPORTING_MANAGER)
    return self._process_report(strategy)

@external
@nonreentrant("lock")
def buy_debt(strategy: address, amount: uint256):
    """
    @notice Used for governance to buy bad debt from the vault.
    @dev This should only ever be used in an emergency in place
    of force revoking a strategy in order to not report a loss.
    It allows the DEBT_PURCHASER role to buy the strategies debt
    for an equal amount of `asset`. It's important to note that 
    this does rely on the strategies `convertToShares` function to
    determine the amount of shares to buy.
    @param strategy The strategy to buy the debt for
    @param amount The amount of debt to buy from the vault.
    """
    self._enforce_role(msg.sender, Roles.DEBT_PURCHASER)
    assert self.strategies[strategy].activation != 0, "not active"
    
    # Cache the current debt.
    current_debt: uint256 = self.strategies[strategy].current_debt
    
    assert current_debt > 0, "nothing to buy"
    assert amount > 0, "nothing to buy with"

    # Get the current shares value for the amount.
    shares: uint256 = IStrategy(strategy).convertToShares(amount)
    assert shares > 0, "can't buy 0"
    assert shares <= IStrategy(strategy).balanceOf(self), "not enough shares"

    before_balance: uint256 = ASSET.balanceOf(self)
    self._erc20_safe_transfer_from(ASSET.address, msg.sender, self, amount)
    after_balance: uint256 = ASSET.balanceOf(self)

    assert after_balance - before_balance >= amount

    # Adjust if needed to not underflow on math
    bought: uint256 = min(current_debt, amount)

    # Lower strategy debt
    self.strategies[strategy].current_debt -= bought
    # lower total debt
    self.total_debt -= bought
    # Increase total idle
    self.total_idle += bought

    # log debt change
    log DebtUpdated(strategy, current_debt, current_debt - bought)

    # Transfer the strategies shares out.
    self._erc20_safe_transfer(strategy, msg.sender, shares)

    log DebtPurchased(strategy, bought)

## STRATEGY MANAGEMENT ##
@external
def add_strategy(new_strategy: address):
    """
    @notice Add a new strategy.
    @param new_strategy The new strategy to add.
    """
    self._enforce_role(msg.sender, Roles.ADD_STRATEGY_MANAGER)
    self._add_strategy(new_strategy)

@external
def revoke_strategy(strategy: address):
    """
    @notice Revoke a strategy.
    @param strategy The strategy to revoke.
    """
    self._enforce_role(msg.sender, Roles.REVOKE_STRATEGY_MANAGER)
    self._revoke_strategy(strategy)

@external
def force_revoke_strategy(strategy: address):
    """
    @notice Force revoke a strategy.
    @dev The vault will remove the inputed strategy and write off any debt left 
        in it as a loss. This function is a dangerous function as it can force a 
        strategy to take a loss. All possible assets should be removed from the 
        strategy first via update_debt. If a strategy is removed erroneously it 
        can be re-added and the loss will be credited as profit. Fees will apply.
    @param strategy The strategy to force revoke.
    """
    self._enforce_role(msg.sender, Roles.FORCE_REVOKE_MANAGER)
    self._revoke_strategy(strategy, True)

## DEBT MANAGEMENT ##
@external
def update_max_debt_for_strategy(strategy: address, new_max_debt: uint256):
    """
    @notice Update the max debt for a strategy.
    @param strategy The strategy to update the max debt for.
    @param new_max_debt The new max debt for the strategy.
    """
    self._enforce_role(msg.sender, Roles.MAX_DEBT_MANAGER)
    assert self.strategies[strategy].activation != 0, "inactive strategy"
    self.strategies[strategy].max_debt = new_max_debt

    log UpdatedMaxDebtForStrategy(msg.sender, strategy, new_max_debt)

@external
@nonreentrant("lock")
def update_debt(strategy: address, target_debt: uint256) -> uint256:
    """
    @notice Update the debt for a strategy.
    @param strategy The strategy to update the debt for.
    @param target_debt The target debt for the strategy.
    @return The amount of debt added or removed.
    """
    self._enforce_role(msg.sender, Roles.DEBT_MANAGER)
    return self._update_debt(strategy, target_debt)

## EMERGENCY MANAGEMENT ##
@external
def shutdown_vault():
    """
    @notice Shutdown the vault.
    """
    self._enforce_role(msg.sender, Roles.EMERGENCY_MANAGER)
    assert self.shutdown == False
    
    # Shutdown the vault.
    self.shutdown = True

    # Set deposit limit to 0.
    self.deposit_limit = 0
    log UpdateDepositLimit(0)

    self.roles[msg.sender] = self.roles[msg.sender] | Roles.DEBT_MANAGER
    log Shutdown()


## SHARE MANAGEMENT ##
## ERC20 + ERC4626 ##
@external
@nonreentrant("lock")
def deposit(assets: uint256, receiver: address) -> uint256:
    """
    @notice Deposit assets into the vault.
    @param assets The amount of assets to deposit.
    @param receiver The address to receive the shares.
    @return The amount of shares minted.
    """
    return self._deposit(msg.sender, receiver, assets)

@external
@nonreentrant("lock")
def mint(shares: uint256, receiver: address) -> uint256:
    """
    @notice Mint shares for the receiver.
    @param shares The amount of shares to mint.
    @param receiver The address to receive the shares.
    @return The amount of assets deposited.
    """
    assets: uint256 = self._convert_to_assets(shares, Rounding.ROUND_UP)
    self._deposit(msg.sender, receiver, assets)
    return assets

@external
@nonreentrant("lock")
<<<<<<< HEAD
def withdraw(
    assets: uint256, 
    receiver: address, 
    owner: address, 
    strategies: DynArray[address, 10] = []
) -> uint256:
=======
def withdraw(assets: uint256, receiver: address, owner: address, strategies: DynArray[address, MAX_QUEUE] = []) -> uint256:
>>>>>>> 2633fc4b
    """
    @notice Withdraw an amount of asset to `receiver` burning `owner`s shares.
    @param assets The amount of asset to withdraw.
    @param receiver The address to receive the assets.
    @param owner The address whos shares are being burnt.
    @param strategies Optional array of strategies to withdraw from.
    @return The amount of shares actually burnt.
    """
    shares: uint256 = self._convert_to_shares(assets, Rounding.ROUND_UP)
    self._redeem(msg.sender, receiver, owner, shares, strategies)
    return shares

@external
@nonreentrant("lock")
<<<<<<< HEAD
def redeem(
    shares: uint256, 
    receiver: address, 
    owner: address, 
    strategies: DynArray[address, 10] = []
) -> uint256:
=======
def redeem(shares: uint256, receiver: address, owner: address, strategies: DynArray[address, MAX_QUEUE] = []) -> uint256:
>>>>>>> 2633fc4b
    """
    @notice Redeems an amount of shares of `owners` shares sending funds to `receiver`.
    @param shares The amount of shares to burn.
    @param receiver The address to receive the assets.
    @param owner The address whos shares are being burnt.
    @param strategies Optional array of strategies to withdraw from.
    @return The amount of assets actually withdrawn.
    """
    assets: uint256 = self._redeem(msg.sender, receiver, owner, shares, strategies)
    return assets

@external
def approve(spender: address, amount: uint256) -> bool:
    """
    @notice Approve an address to spend the vault's shares.
    @param spender The address to approve.
    @param amount The amount of shares to approve.
    @return True if the approval was successful.
    """
    return self._approve(msg.sender, spender, amount)

@external
def transfer(receiver: address, amount: uint256) -> bool:
    """
    @notice Transfer shares to a receiver.
    @param receiver The address to transfer shares to.
    @param amount The amount of shares to transfer.
    @return True if the transfer was successful.
    """
    assert receiver not in [self, empty(address)]
    self._transfer(msg.sender, receiver, amount)
    return True

@external
def transferFrom(sender: address, receiver: address, amount: uint256) -> bool:
    """
    @notice Transfer shares from a sender to a receiver.
    @param sender The address to transfer shares from.
    @param receiver The address to transfer shares to.
    @param amount The amount of shares to transfer.
    @return True if the transfer was successful.
    """
    assert receiver not in [self, empty(address)]
    return self._transfer_from(sender, receiver, amount)

## ERC20+4626 compatibility
@external
def increaseAllowance(spender: address, amount: uint256) -> bool:
    """
    @notice Increase the allowance for a spender.
    @param spender The address to increase the allowance for.
    @param amount The amount to increase the allowance by.
    @return True if the increase was successful.
    """
    return self._increase_allowance(msg.sender, spender, amount)

@external
def decreaseAllowance(spender: address, amount: uint256) -> bool:
    """
    @notice Decrease the allowance for a spender.
    @param spender The address to decrease the allowance for.
    @param amount The amount to decrease the allowance by.
    @return True if the decrease was successful.
    """
    return self._decrease_allowance(msg.sender, spender, amount)

@external
def permit(
    owner: address, 
    spender: address, 
    amount: uint256, 
    deadline: uint256, 
    v: uint8, 
    r: bytes32, 
    s: bytes32
) -> bool:
    """
    @notice Approve an address to spend the vault's shares.
    @param owner The address to approve.
    @param spender The address to approve.
    @param amount The amount of shares to approve.
    @param deadline The deadline for the permit.
    @param v The v component of the signature.
    @param r The r component of the signature.
    @param s The s component of the signature.
    @return True if the approval was successful.
    """
    return self._permit(owner, spender, amount, deadline, v, r, s)

@view
@external
def balanceOf(addr: address) -> uint256:
    """
    @notice Get the balance of a user.
    @param addr The address to get the balance of.
    @return The balance of the user.
    """
    if(addr == self):
        # If the address is the vault, account for locked shares.
        return self.balance_of[addr] - self._unlocked_shares()

    return self.balance_of[addr]

@view
@external
def totalSupply() -> uint256:
    """
    @notice Get the total supply of shares.
    @return The total supply of shares.
    """
    return self._total_supply()

@view
@external
def asset() -> address:
    """
    @notice Get the address of the asset.
    @return The address of the asset.
    """
    return ASSET.address

@view
@external
def decimals() -> uint8:
    """
    @notice Get the number of decimals of the asset/share.
    @return The number of decimals of the asset/share.
    """
    return convert(DECIMALS, uint8)

@view
@external
def totalAssets() -> uint256:
    """
    @notice Get the total assets held by the vault.
    @return The total assets held by the vault.
    """
    return self._total_assets()

@view
@external
def totalIdle() -> uint256:
    """
    @notice Get the amount of loose `asset` the vault holds.
    @return The current total idle.
    """
    return self.total_idle

@view
@external
def totalDebt() -> uint256:
    """
    @notice Get the the total amount of funds invested
    across all strategies.
    @return The current total debt.
    """
    return self.total_debt

@view
@external
def convertToShares(assets: uint256) -> uint256:
    """
    @notice Convert an amount of assets to shares.
    @param assets The amount of assets to convert.
    @return The amount of shares.
    """
    return self._convert_to_shares(assets, Rounding.ROUND_DOWN)

@view
@external
def previewDeposit(assets: uint256) -> uint256:
    """
    @notice Preview the amount of shares that would be minted for a deposit.
    @param assets The amount of assets to deposit.
    @return The amount of shares that would be minted.
    """
    return self._convert_to_shares(assets, Rounding.ROUND_DOWN)

@view
@external
def previewMint(shares: uint256) -> uint256:
    """
    @notice Preview the amount of assets that would be deposited for a mint.
    @param shares The amount of shares to mint.
    @return The amount of assets that would be deposited.
    """
    return self._convert_to_assets(shares, Rounding.ROUND_UP)

@view
@external
def convertToAssets(shares: uint256) -> uint256:
    """
    @notice Convert an amount of shares to assets.
    @param shares The amount of shares to convert.
    @return The amount of assets.
    """
    return self._convert_to_assets(shares, Rounding.ROUND_DOWN)

@view
@external
def maxDeposit(receiver: address) -> uint256:
    """
    @notice Get the maximum amount of assets that can be deposited.
    @param receiver The address that will receive the shares.
    @return The maximum amount of assets that can be deposited.
    """
    return self._max_deposit(receiver)

@view
@external
def maxMint(receiver: address) -> uint256:
    """
    @notice Get the maximum amount of shares that can be minted.
    @param receiver The address that will receive the shares.
    @return The maximum amount of shares that can be minted.
    """
    max_deposit: uint256 = self._max_deposit(receiver)
    return self._convert_to_shares(max_deposit, Rounding.ROUND_DOWN)

@view
@external
def maxWithdraw(owner: address) -> uint256:
    """
    @notice Get the maximum amount of assets that can be withdrawn.
    @param owner The address that owns the shares.
    @return The maximum amount of assets that can be withdrawn.
    """
<<<<<<< HEAD
    # NOTE: if a queue_manager is not set a withdraw function that 
    #       complies with ERC4626 won't withdraw from strategies, 
    #       so this will just use liquidity available in the vault contract
=======
>>>>>>> 2633fc4b
    return self._max_withdraw(owner)

@view
@external
def maxRedeem(owner: address) -> uint256:
    """
    @notice Get the maximum amount of shares that can be redeemed.
    @param owner The address that owns the shares.
    @return The maximum amount of shares that can be redeemed.
    """
<<<<<<< HEAD
    # NOTE: if a queue_manager is not set a redeem function that 
    #       complies with ERC4626 won't withdraw from strategies, 
    #       so this will just use liquidity available in the vault contract
=======
>>>>>>> 2633fc4b
    return self._max_redeem(owner)

@view
@external
def previewWithdraw(assets: uint256) -> uint256:
    """
    @notice Preview the amount of shares that would be redeemed for a withdraw.
    @param assets The amount of assets to withdraw.
    @return The amount of shares that would be redeemed.
    """
    return self._convert_to_shares(assets, Rounding.ROUND_UP)

@view
@external
def previewRedeem(shares: uint256) -> uint256:
    """
    @notice Preview the amount of assets that would be withdrawn for a redeem.
    @param shares The amount of shares to redeem.
    @return The amount of assets that would be withdrawn.
    """
    return self._convert_to_assets(shares, Rounding.ROUND_DOWN)

@view
@external
def api_version() -> String[28]:
    """
    @notice Get the API version of the vault.
    @return The API version of the vault.
    """
    return API_VERSION

@view
@external
def assess_share_of_unrealised_losses(strategy: address, assets_needed: uint256) -> uint256:
    """
    @notice Assess the share of unrealised losses that a strategy has.
    @param strategy The address of the strategy.
    @param assets_needed The amount of assets needed to be withdrawn.
    @return The share of unrealised losses that the strategy has.
    """
    assert self.strategies[strategy].current_debt >= assets_needed

    return self._assess_share_of_unrealised_losses(strategy, assets_needed)

## Profit locking getter functions ##

@view
@external
def profitMaxUnlockTime() -> uint256:
    """
    @notice Gets the current time profits are set to unlock over.
    @return The current profit max unlock time.
    """
    return self.profit_max_unlock_time

@view
@external
def fullProfitUnlockDate() -> uint256:
    """
    @notice Gets the timestamp at which all profits will be unlocked.
    @return The full profit unlocking timestamp
    """
    return self.full_profit_unlock_date

@view
@external
def profitUnlockingRate() -> uint256:
    """
    @notice The per second rate at which profits are unlocking.
    @dev This is denominated in EXTENDED_BPS decimals.
    @return The current profit unlocking rate.
    """
    return self.profit_unlocking_rate


@view
@external
def lastReport() -> uint256:
    """
    @notice The timestamp of the last time protocol fees were charged.
    @return The last report.
    """
    return self.last_profit_update

# eip-1344
@view
@internal
def domain_separator() -> bytes32:
    return keccak256(
        concat(
            DOMAIN_TYPE_HASH,
            keccak256(convert("Yearn Vault", Bytes[11])),
            keccak256(convert(API_VERSION, Bytes[28])),
            convert(chain.id, bytes32),
            convert(self, bytes32)
        )
    )

@view
@external
def DOMAIN_SEPARATOR() -> bytes32:
    """
    @notice Get the domain separator.
    @return The domain separator.
    """
    return self.domain_separator()<|MERGE_RESOLUTION|>--- conflicted
+++ resolved
@@ -4,7 +4,6 @@
 @title Yearn V3 Vault
 @license GNU AGPLv3
 @author yearn.finance
-<<<<<<< HEAD
 @notice
     The Yearn VaultV3 is designed as an unopinionated system to distribute funds of 
     depositors for a specific `asset` into different opportunities (aka Strategies)
@@ -13,9 +12,6 @@
     The depositors receive shares of the the vaults token repersentative to their 
     deposit that can then be redeemed or used as yield-bearing tokens.
 
-=======
->>>>>>> 2633fc4b
-"""
 
 from vyper.interfaces import ERC20
 from vyper.interfaces import ERC20Detailed
@@ -554,38 +550,13 @@
 @view
 @internal
 def _max_redeem(owner: address) -> uint256:
-<<<<<<< HEAD
-    if self.queue_manager != empty(address):
-        # if a queue_manager is set we assume full redeems are possible
-        return self.balance_of[owner]
-    else:
-        # NOTE: this will return the max amount that is available to redeem 
-        # using ERC4626 (which can only withdraw from the vault contract)
-        return min(
-            self.balance_of[owner], 
-            self._convert_to_shares(self.total_idle, Rounding.ROUND_DOWN)
-        )
-=======
     return self.balance_of[owner]
->>>>>>> 2633fc4b
+
 
 @view
 @internal
 def _max_withdraw(owner: address) -> uint256:
-<<<<<<< HEAD
-    if self.queue_manager != empty(address):
-        # if a queue_manager is set we assume full withdraws are possible
-        return self._convert_to_assets(self.balance_of[owner], Rounding.ROUND_DOWN)
-    else:
-        # NOTE: this will return the max amount that is available to withdraw 
-        # using ERC4626 (which can only withdraw from the vault contract)
-        return min(
-            self._convert_to_assets(self.balance_of[owner], Rounding.ROUND_DOWN), 
-            self.total_idle
-        )
-=======
     return self._convert_to_assets(self.balance_of[owner], Rounding.ROUND_DOWN)
->>>>>>> 2633fc4b
 
 @internal
 def _deposit(sender: address, recipient: address, assets: uint256) -> uint256:
@@ -631,13 +602,12 @@
     return losses_user_share
 
 @internal
-<<<<<<< HEAD
 def _redeem(
     sender: address, 
     receiver: address, 
     owner: address, 
     shares_to_burn: uint256, 
-    strategies: DynArray[address, 10]
+    strategies: DynArray[address, MAX_QUEUE]
 ) -> uint256:
     """
     This will attempt to free up the full amount of assets equivalant to
@@ -652,9 +622,6 @@
     Any losses realized during the withdraw from a strategy will be passed on
     to the user that is redeeming their vault shares.
     """
-=======
-def _redeem(sender: address, receiver: address, owner: address, shares_to_burn: uint256, strategies: DynArray[address, MAX_QUEUE]) -> uint256:
->>>>>>> 2633fc4b
     shares: uint256 = shares_to_burn
     shares_balance: uint256 = self.balance_of[owner]
 
@@ -674,23 +641,13 @@
     # funds from strategies specified in the input,
     if requested_assets > curr_total_idle:
 
-<<<<<<< HEAD
-        _strategies: DynArray[address, 10] = strategies
-        # If no withdraw queue was specified AND there is a queue_manager
-        # set, set the strategies array using the queue_manager.
-        if len(_strategies) == 0:
-            # Cache since expected behavior is to use it twice.
-            queue_manager: address = self.queue_manager
-            if queue_manager != empty(address):
-                _strategies = IQueueManager(queue_manager).withdraw_queue(self)
-=======
         _strategies: DynArray[address, MAX_QUEUE] = strategies
 
         # If no queue was passed.
         if len(_strategies) == 0:
                 # Use the default queue.
                 _strategies = self.default_queue
->>>>>>> 2633fc4b
+
 
         # load to memory to save gas
         curr_total_debt: uint256 = self.total_debt
@@ -823,19 +780,10 @@
         max_debt: 0
     })
 
-<<<<<<< HEAD
-    # We cache queue_manager since expected behavior is it being set.
-    queue_manager: address = self.queue_manager
-    if queue_manager != empty(address):        
-        # Tell the queue_manager we have a new strategy.
-        IQueueManager(queue_manager).new_strategy(new_strategy)
-
-=======
     # If the default queue has space, add the strategy.
     if len(self.default_queue) < MAX_QUEUE:
         self.default_queue.append(new_strategy)        
         
->>>>>>> 2633fc4b
     log StrategyChanged(new_strategy, StrategyChangeType.ADDED)
 
 @internal
@@ -862,13 +810,6 @@
       max_debt: 0
     })
 
-<<<<<<< HEAD
-    # We cache queue_manager since expected behavior is it being set.
-    queue_manager: address = self.queue_manager
-    if queue_manager != empty(address):
-        # Tell the queue_manager we removed a strategy.
-        IQueueManager(queue_manager).remove_strategy(strategy)
-=======
     # Remove strategy if it is in the default queue.
     new_queue: DynArray[address, MAX_QUEUE] = []
     for _strategy in self.default_queue:
@@ -879,7 +820,6 @@
         
     # Set the default queue to our updated queue
     self.default_queue = new_queue
->>>>>>> 2633fc4b
 
     log StrategyChanged(strategy, StrategyChangeType.REVOKED)
 
@@ -1004,31 +944,6 @@
     log DebtUpdated(strategy, current_debt, new_debt)
     return new_debt
 
-<<<<<<< HEAD
-@internal
-def _assess_protocol_fees() -> (uint256, address):
-    protocol_fees: uint256 = 0
-    protocol_fee_recipient: address = empty(address)
-    seconds_since_last_report: uint256 = block.timestamp - self.last_report
-    # to avoid wasting gas for minimal fees vault will only assess once every PROTOCOL_FEE_ASSESSMENT_PERIOD seconds
-    if(seconds_since_last_report >= PROTOCOL_FEE_ASSESSMENT_PERIOD):
-        protocol_fee_bps: uint16 = 0
-        protocol_fee_last_change: uint32 = 0
-
-        protocol_fee_bps, protocol_fee_last_change, protocol_fee_recipient = IFactory(FACTORY).protocol_fee_config()
-
-        if(protocol_fee_bps > 0):
-            # NOTE: charge fees since last report OR last fee change (this will mean less fees are charged after a 
-            # change in protocol_fees, but fees should not change frequently).
-            seconds_since_last_report = min(seconds_since_last_report, block.timestamp - convert(protocol_fee_last_change, uint256))
-            # fees = total_assets * protocol fees bpbs * time elapsed / seconds per year / max bps
-            protocol_fees = self._total_assets() * convert(protocol_fee_bps, uint256) * seconds_since_last_report / 31_556_952 / MAX_BPS
-            self.last_report = block.timestamp
-
-    return (protocol_fees, protocol_fee_recipient)
-
-=======
->>>>>>> 2633fc4b
 ## ACCOUNTING MANAGEMENT ##
 @internal
 def _process_report(strategy: address) -> (uint256, uint256):
@@ -1071,11 +986,7 @@
         # We have a loss.
         loss = current_debt - total_assets
 
-<<<<<<< HEAD
-    # First get the fees and refunds amounts from the accountant
-=======
     # For Accountant fee assessment.
->>>>>>> 2633fc4b
     total_fees: uint256 = 0
     total_refunds: uint256 = 0
     # For Protocol fee assessment.
@@ -1087,15 +998,6 @@
     if accountant != empty(address):
         total_fees, total_refunds = IAccountant(accountant).report(strategy, gain, loss)
 
-<<<<<<< HEAD
-    # Protocol fee assessment
-    protocol_fees: uint256 = 0
-    protocol_fee_recipient: address = empty(address)
-    protocol_fees, protocol_fee_recipient = self._assess_protocol_fees()
-
-    # Add protocol fees to the total amount to be charged.
-    total_fees += protocol_fees
-=======
         # Protocol fees will be 0 if accountant fees are 0.
         if total_fees > 0:
             protocol_fee_bps: uint16 = 0
@@ -1104,7 +1006,6 @@
             if(protocol_fee_bps > 0):
                 # Protocol fees are a percent of the fees the accountant is charging.
                 protocol_fees = total_fees * convert(protocol_fee_bps, uint256) / MAX_BPS
->>>>>>> 2633fc4b
 
     # `shares_to_burn` is derived from amounts that would reduce the vaullts PPS.
     # NOTE: this needs to be done before any pps changes
@@ -1239,11 +1140,6 @@
     @param new_default_queue The new default queue array.
     """
     self._enforce_role(msg.sender, Roles.QUEUE_MANAGER)
-<<<<<<< HEAD
-    self.queue_manager = new_queue_manager
-
-    log UpdateQueueManager(new_queue_manager)
-=======
 
     # Make sure every strategy in the new queue is active.
     for strategy in new_default_queue:
@@ -1253,7 +1149,6 @@
     self.default_queue = new_default_queue
 
     log UpdateDefaultQueue(new_default_queue)
->>>>>>> 2633fc4b
 
 @external
 def set_deposit_limit(deposit_limit: uint256):
@@ -1574,16 +1469,12 @@
 
 @external
 @nonreentrant("lock")
-<<<<<<< HEAD
 def withdraw(
     assets: uint256, 
     receiver: address, 
     owner: address, 
-    strategies: DynArray[address, 10] = []
+    strategies: DynArray[address, MAX_QUEUE] = []
 ) -> uint256:
-=======
-def withdraw(assets: uint256, receiver: address, owner: address, strategies: DynArray[address, MAX_QUEUE] = []) -> uint256:
->>>>>>> 2633fc4b
     """
     @notice Withdraw an amount of asset to `receiver` burning `owner`s shares.
     @param assets The amount of asset to withdraw.
@@ -1598,16 +1489,12 @@
 
 @external
 @nonreentrant("lock")
-<<<<<<< HEAD
 def redeem(
     shares: uint256, 
     receiver: address, 
     owner: address, 
-    strategies: DynArray[address, 10] = []
+    strategies: DynArray[address, MAX_QUEUE] = []
 ) -> uint256:
-=======
-def redeem(shares: uint256, receiver: address, owner: address, strategies: DynArray[address, MAX_QUEUE] = []) -> uint256:
->>>>>>> 2633fc4b
     """
     @notice Redeems an amount of shares of `owners` shares sending funds to `receiver`.
     @param shares The amount of shares to burn.
@@ -1835,12 +1722,6 @@
     @param owner The address that owns the shares.
     @return The maximum amount of assets that can be withdrawn.
     """
-<<<<<<< HEAD
-    # NOTE: if a queue_manager is not set a withdraw function that 
-    #       complies with ERC4626 won't withdraw from strategies, 
-    #       so this will just use liquidity available in the vault contract
-=======
->>>>>>> 2633fc4b
     return self._max_withdraw(owner)
 
 @view
@@ -1851,12 +1732,6 @@
     @param owner The address that owns the shares.
     @return The maximum amount of shares that can be redeemed.
     """
-<<<<<<< HEAD
-    # NOTE: if a queue_manager is not set a redeem function that 
-    #       complies with ERC4626 won't withdraw from strategies, 
-    #       so this will just use liquidity available in the vault contract
-=======
->>>>>>> 2633fc4b
     return self._max_redeem(owner)
 
 @view
