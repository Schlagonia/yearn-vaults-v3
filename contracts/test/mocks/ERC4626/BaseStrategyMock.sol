// SPDX-License-Identifier: GPL-3.0
pragma solidity 0.8.14;

import {ERC4626BaseStrategy, IERC20} from "../../ERC4626BaseStrategy.sol";
import {Math} from "@openzeppelin/contracts/utils/math/Math.sol";
import {ERC20} from "@openzeppelin/contracts/token/ERC20/ERC20.sol";
import {SafeERC20} from "@openzeppelin/contracts/token/ERC20/utils/SafeERC20.sol";

abstract contract ERC4626BaseStrategyMock is ERC4626BaseStrategy {
    using Math for uint256;
    using SafeERC20 for IERC20;

    uint256 public minDebt;
    uint256 public maxDebt = type(uint256).max;

    event Tend();

    constructor(address _vault, address _asset)
        ERC4626BaseStrategy(_vault, _asset)
        ERC20("a", "a")
    {}

    function tend() external {
        emit Tend();
    }

<<<<<<< HEAD
    function migrate(address _newStrategy) external override {
        IERC20(asset()).safeTransfer(
            _newStrategy,
            IERC20(asset()).balanceOf(address(this))
        );
    }

=======
>>>>>>> 2b0a0884
    function setMinDebt(uint256 _minDebt) external {
        minDebt = _minDebt;
    }

    function setMaxDebt(uint256 _maxDebt) external {
        maxDebt = _maxDebt;
    }

    function maxDeposit(address) public view override returns (uint256) {
        uint256 _totalAssets = totalAssets();
        uint256 _maxDebt = maxDebt;
        return _maxDebt > _totalAssets ? _maxDebt - _totalAssets : 0;
    }

    function totalAssets() public view override returns (uint256) {
        return IERC20(asset()).balanceOf(address(this));
    }

    // function _emergencyFreeFunds(uint256 _amountToWithdraw) internal override {}

    function _invest() internal override {}

    function harvestTrigger() external view override returns (bool) {}

    function investTrigger() external view override returns (bool) {}

    function delegatedAssets()
        external
        view
        override
        returns (uint256 _delegatedAssets)
    {}

    function _protectedTokens()
        internal
        view
        override
        returns (address[] memory _protected)
    {}
}<|MERGE_RESOLUTION|>--- conflicted
+++ resolved
@@ -24,16 +24,6 @@
         emit Tend();
     }
 
-<<<<<<< HEAD
-    function migrate(address _newStrategy) external override {
-        IERC20(asset()).safeTransfer(
-            _newStrategy,
-            IERC20(asset()).balanceOf(address(this))
-        );
-    }
-
-=======
->>>>>>> 2b0a0884
     function setMinDebt(uint256 _minDebt) external {
         minDebt = _minDebt;
     }
