--- conflicted
+++ resolved
@@ -231,7 +231,6 @@
     yield create_lossy_strategy
 
 
-<<<<<<< HEAD
 # create faulty strategy with 0 fee
 @pytest.fixture(scope="session")
 def create_faulty_strategy(project, strategist):
@@ -239,15 +238,15 @@
         return strategist.deploy(project.ERC4626FaultyStrategy, vault, vault.asset())
 
     yield create_faulty_strategy
-=======
-# create locked strategy with 0 fee
+
+
 @pytest.fixture(scope="session")
 def create_generic_strategy(project, strategist):
     def create_generic_strategy(asset):
         return strategist.deploy(project.Generic4626, asset)
 
     yield create_generic_strategy
->>>>>>> bec80844
+
 
 
 @pytest.fixture(scope="session")
@@ -282,16 +281,16 @@
 
 
 @pytest.fixture(scope="session")
-<<<<<<< HEAD
 def faulty_strategy(gov, vault, create_faulty_strategy):
     strategy = create_faulty_strategy(vault)
     vault.add_strategy(strategy.address, sender=gov)
     strategy.setMaxDebt(MAX_INT, sender=gov)
-=======
+    yield strategy
+
+@pytest.fixture(scope="session")
 def generic_strategy(gov, vault, create_generic_strategy):
     strategy = create_generic_strategy(vault.asset())
     vault.add_strategy(strategy.address, sender=gov)
->>>>>>> bec80844
     yield strategy
 
 
